"""
Configuration settings for MCP Integration Server
"""

import os
from typing import Optional
from pydantic_settings import BaseSettings


class Settings(BaseSettings):
    """Application settings with environment variable support"""
    
    # Server Configuration
    server_name: str = "mcp-integration-hub"
    server_host: str = "0.0.0.0"
    server_port: int = 8000
    transport: str = "sse"  # "sse" or "stdio"
    
    # API Keys (Optional - can be provided per request)
    notion_api_key: Optional[str] = None
    slack_bot_token: Optional[str] = None
    github_token: Optional[str] = None
    openai_api_key: Optional[str] = None  # Added for MCP client testing
<<<<<<< HEAD
    
    # Judgeval Configuration (Optional - for tracing and monitoring)
    judgment_api_key: Optional[str] = None
    judgment_org_id: Optional[str] = None
    judgment_api_url: Optional[str] = None  # For self-hosted instances
=======
>>>>>>> 54d6227e
    
    # Security
    encryption_key: Optional[str] = None
    enable_auth: bool = True
    
    # Rate Limiting
    rate_limit_per_minute: int = 60
    rate_limit_burst: int = 10
    
    # Caching
    cache_ttl_seconds: int = 300  # 5 minutes
    redis_url: Optional[str] = None
    
    # Logging
    log_level: str = "INFO"
    
    class Config:
        env_file = ".env"
        env_file_encoding = "utf-8"
        case_sensitive = False


# Create a singleton instance
settings = Settings() <|MERGE_RESOLUTION|>--- conflicted
+++ resolved
@@ -21,14 +21,13 @@
     slack_bot_token: Optional[str] = None
     github_token: Optional[str] = None
     openai_api_key: Optional[str] = None  # Added for MCP client testing
-<<<<<<< HEAD
+
     
     # Judgeval Configuration (Optional - for tracing and monitoring)
     judgment_api_key: Optional[str] = None
     judgment_org_id: Optional[str] = None
     judgment_api_url: Optional[str] = None  # For self-hosted instances
-=======
->>>>>>> 54d6227e
+
     
     # Security
     encryption_key: Optional[str] = None
