--- conflicted
+++ resolved
@@ -15,7 +15,6 @@
 langchain-openai==0.3.0
 langgraph==0.2.75
 langchain-core>=0.3.29
-<<<<<<< HEAD
-judgeval  # For tracing, evaluating, and monitoring LLM agents
-=======
->>>>>>> 54d6227e
+
+judgeval  
+
